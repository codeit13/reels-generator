> 🔥 I indend to turn this into a full-fleged project in the future, please contact me if you want to collaborate.

## ReelsMaker

ReelsMaker is a Python-based/streamlit application designed to create captivating faceless videos for social media platforms like TikTok and YouTube.

### Examples

<<<<<<< HEAD
<video src='examples/example1.mp4' />
<video src='examples/example2.mp4' />
<video src='examples/example3.mp4' />

=======



https://github.com/user-attachments/assets/e65f70a9-8412-4b74-b11b-1009722831bc



https://github.com/user-attachments/assets/aff6b1fb-fd55-4411-bb07-20d65a14ee60



https://github.com/user-attachments/assets/bd1d4948-6a54-45c6-b121-ffd064c7419f


>>>>>>> 94d58ea9
### Features

- AI-Powered Prompt Generation: Automatically generate creative prompts for your video content.
- Subtitles Generation: Auto-generate subtitles using the subtitle_gen.py module.
- Text-to-Speech with TikTok or elevenlabs Voices: Use the tiktokvoice or elevenlabs to add synthetic voices to your videos.

## Installation

```sh
git clone https://github.com/steinathan/reelsmaker.git
cd reelsmaker
```

create a virtual environment and install

```sh
$ poetry shell
$ poetry install
```

copy and update the `.env`

```sh
$ cp .env.example .env
```

start the application

```sh
$ streamlit run reelsmaker.py
```

### Contributing

Contributions are welcome! Please open an issue or submit a pull request for any improvements or bug fixes.

### License

This project is licensed under the MIT License - see the LICENSE file for details.<|MERGE_RESOLUTION|>--- conflicted
+++ resolved
@@ -6,27 +6,12 @@
 
 ### Examples
 
-<<<<<<< HEAD
-<video src='examples/example1.mp4' />
-<video src='examples/example2.mp4' />
-<video src='examples/example3.mp4' />
-
-=======
-
-
-
 https://github.com/user-attachments/assets/e65f70a9-8412-4b74-b11b-1009722831bc
-
-
 
 https://github.com/user-attachments/assets/aff6b1fb-fd55-4411-bb07-20d65a14ee60
 
-
-
 https://github.com/user-attachments/assets/bd1d4948-6a54-45c6-b121-ffd064c7419f
 
-
->>>>>>> 94d58ea9
 ### Features
 
 - AI-Powered Prompt Generation: Automatically generate creative prompts for your video content.
@@ -65,4 +50,4 @@
 
 ### License
 
-This project is licensed under the MIT License - see the LICENSE file for details.+This project is licensed under the MIT License - see the LICENSE file for details